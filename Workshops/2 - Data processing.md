---
<<<<<<< HEAD
title: "Data processing"
=======
title: "Preparing data for analysis"
>>>>>>> c64e7e2e
---

## What are we going to learn?

In this hands-on session, we will use the `dplyr` package to transform your data.

Specifically, you will learn how to **explore, filter, reorganise and
process** a dataframe with the following verbs:

- `select()`: pick variables
- `filter()`: pick observations
- `arrange()`: reorder observations
- `mutate()`: create new variables
- `summarise()`: collapse to a single summary
- `group_by()`: change the scope of function

## Keep in mind

- Everything we write today will be saved in your project. Please
  remember to save it somewhere you can access it later if you wish to revisit what we do today.
- R is **case sensitive**: it will tell the difference between uppercase and
  lowercase.
- Respect the naming rules for objects (no spaces, does not start with a
  number…)

### Help

For any dataset or function doubts that you might have, don’t forget the
three ways of getting help in RStudio:

1.  the shortcut command: `?functionname`
2.  the help function: `help(functionname)`
3.  the keyboard shortcut: press F1 after writing a function name

## Setting up

### Install the dplyr package

If you don’t have it already, you can install dplyr with the command:
`install.packages("dplyr")`

> Alternatively, you can install the whole
> “[tidyverse](https://www.tidyverse.org/)”, a meta-package useful for
> data science: `install.packages("tidyverse")`

### New project
[comment] *wonder if we need this, or just build on what happened in the intro?*
- Click the “File” menu button (top left corner), then “New Project”
- Click “New Directory”
- Click “New Project” (“Empty project” if you have an older version of
  RStudio)
- In “Directory name”, type the name of your project, e.g. “dplyr_intro”
- Select the folder where to locate your project: for example, the
  `Documents/RProjects` folder, which you can create if it doesn’t exist
  yet.
- Click the “Create Project” button

### Create a script

We will use a script to write code more comfortably.

- Menu: Top left corner, click the green “plus” symbol, or press the
  shortcut (for Windows/Linux) <kbd>Ctrl</kbd>+Shift</kbd>+N</kbd> or
  (for Mac) <kbd>Cmd</kbd>+<kbd>Shift</kbd>+<kbd>N</kbd>. This will open
  an “Untitled1” file.
- Go to “File \> Save” or press (for Windows/Linux)
  <kbd>Ctrl</kbd>+<kbd>S</kbd> or (for Mac) <kbd>Cmd</kbd>+<kbd>S</kbd>.
  This will ask where you want to save your file and the name of the new
  file.
- Call your file “process.R”

### Introducing our data

Let’s import and explore our data.

1.  create a data object called “gapminder”, using `read.csv()`:

``` r
gapminder <- read.csv("https://raw.githubusercontent.com/resbaz/r-novice-gapminder-files/master/data/gapminder-FiveYearData.csv")
```

> Remember you can use <kbd>Ctrl</kbd>+<kbd>shift</kbd> to execute a
> command from the script.

2.  You can explore the gapminder dataset using `dim()`, `head()` and `str()`

How can we get the dataframe’s variable names? There are two ways:
`names(gapminder)` returns the names regardless of the object type, such
as list, vector, data.frame etc., whereas `colnames(gapminder)` returns
the variable names for matrix-like objects, such as matrices,
dataframes…

To return one specific column in the dataframe, you can use the dollar
syntax: `gapminder$year`. For example, try these:

``` r
class(gapminder$country) # what kind of data?
```

    [1] "character"

``` r
range(gapminder$year) # what is the time range?
```

    [1] 1952 2007

## Basic dplyr verbs

The R package `dplyr` was developed by Hadley Wickham for data
manipulation.

The book *[R for Data Science](https://r4ds.hadley.nz/)* introduces the
package as follows:

> You are going to learn the five key dplyr functions that allow you to
> solve the vast majority of your data manipulation challenges:
>
> - Pick variables by their names with `select()`
> - Pick observations by their values with `filter()`
> - Reorder the rows with `arrange()`
> - Create new variables with functions of existing variables with
>   `mutate()`
> - Collapse many values down to a single summary with `summarise()`
>
> These can all be used in conjunction with `group_by()` which changes
> the scope of each function from operating on the entire dataset to
> operating on it group-by-group. These six functions provide the main
> **verbs for a language of data manipulation**.

To use the verbs to their full extent, we will use **pipes** and
**logical operators**, which we will introduce as we go.

Let’s load the `dplyr` package to access its functions:

``` r
library(dplyr)
```

> You only need to install a package once (with `install.packages()`),
> but you need to reload it every time you start a new R session (with
> `library()`).

### 1. Pick variables with `select()`

`select()` allows us to pick variables (i.e. columns) from the dataset.
For example, to only keep the data about year, country and GDP per
capita:

``` r
gap_small <- select(gapminder, year, country, gdpPercap)
```

The first argument refers to the dataframe that is being transformed,
and the following arguments are the columns you want to keep. Notice
that it keeps the order you specified?

You can also rename columns in the same command:

``` r
gap_small <- select(gapminder, year, country, gdpPerPerson = gdpPercap)
```

If you have many variables but only want to remove a small number, it
might be better to deselect instead of selecting. You can do that by
using the `-` character in front of a variable name:

``` r
names(select(gapminder, -continent))
```

    [1] "country"   "year"      "pop"       "lifeExp"   "gdpPercap"

There are also a lot of helper functions to select columns according to
a logic. For example, to only keep the columns that have “a” in their
names:

``` r
names(select(gapminder, contains("a")))
```

    [1] "year"      "gdpPercap"

### 2. Pick observations with `filter()`

The `filter()` function allows use to pick observations depending on one
or several conditions. But to be able to define these conditions, we
need to learn about logical operators.

**Logical operators** allow us to **compare things**. Here are some of
the most important ones:

- `==`: equal
- `!=`: different or not equal
- `>`: greater than
- `<`: smaller than
- `>=`: greater or equal
- `<=`: smaller or equal

> Remember: `=` is used to pass on a value to an argument, whereas `==`
> is used to check for equality. Using `=` instead of `==` for a logical
> statment is one of the most common errors and R will give you a
> reminder in the console when this happens.

For example, to filter the observations for Australia, we can use the
following condition:

``` r
australia <- filter(gapminder, country == "Australia")
australia
```

    # A tibble: 12 × 6
       country    year      pop continent lifeExp gdpPercap
       <chr>     <int>    <dbl> <chr>       <dbl>     <dbl>
     1 Australia  1952  8691212 Oceania      69.1    10040.
     2 Australia  1957  9712569 Oceania      70.3    10950.
     3 Australia  1962 10794968 Oceania      70.9    12217.
     4 Australia  1967 11872264 Oceania      71.1    14526.
     5 Australia  1972 13177000 Oceania      71.9    16789.
     6 Australia  1977 14074100 Oceania      73.5    18334.
     7 Australia  1982 15184200 Oceania      74.7    19477.
     8 Australia  1987 16257249 Oceania      76.3    21889.
     9 Australia  1992 17481977 Oceania      77.6    23425.
    10 Australia  1997 18565243 Oceania      78.8    26998.
    11 Australia  2002 19546792 Oceania      80.4    30688.
    12 Australia  2007 20434176 Oceania      81.2    34435.

The function compares the value “Australia” to all the values in the
`country` variable, and only keeps the rows that have `TRUE` as an
answer.

Now, let’s filter the rows that have a life expectancy `lifeExp` greater
than 81 years:

``` r
life81 <- filter(gapminder, lifeExp > 81)
dim(life81)
```

    [1] 7 6

### 3. Reorder observations with `arrange()`

`arrange()` will reorder our rows according to a variable, by default in
ascending order:

``` r
arrange(life81, lifeExp)
```

    # A tibble: 7 × 6
      country          year       pop continent lifeExp gdpPercap
      <chr>           <int>     <dbl> <chr>       <dbl>     <dbl>
    1 Australia        2007  20434176 Oceania      81.2    34435.
    2 Hong Kong China  2002   6762476 Asia         81.5    30209.
    3 Switzerland      2007   7554661 Europe       81.7    37506.
    4 Iceland          2007    301931 Europe       81.8    36181.
    5 Japan            2002 127065841 Asia         82      28605.
    6 Hong Kong China  2007   6980412 Asia         82.2    39725.
    7 Japan            2007 127467972 Asia         82.6    31656.

If we want to have a look at the entries with highest life expectancy
first, we can use the `desc()` function (for “descending”):

``` r
arrange(life81, desc(lifeExp))
```

    # A tibble: 7 × 6
      country          year       pop continent lifeExp gdpPercap
      <chr>           <int>     <dbl> <chr>       <dbl>     <dbl>
    1 Japan            2007 127467972 Asia         82.6    31656.
    2 Hong Kong China  2007   6980412 Asia         82.2    39725.
    3 Japan            2002 127065841 Asia         82      28605.
    4 Iceland          2007    301931 Europe       81.8    36181.
    5 Switzerland      2007   7554661 Europe       81.7    37506.
    6 Hong Kong China  2002   6762476 Asia         81.5    30209.
    7 Australia        2007  20434176 Oceania      81.2    34435.

#### The pipe operator

What if we wanted to get that result in one single command, without an
intermediate `life81` object?

We could nest the commands into each other, the first step as the first
argument of the second step:

``` r
arrange(filter(gapminder, lifeExp > 81), desc(lifeExp))
```

… but this becomes very hard to read, very quickly. (Imagine with 3
steps or more!)

We can make our code more readable and avoid creating useless
intermediate objects by **piping** commands into each other. The pipe
operator `%>%` **strings commands together**, using the left side’s
output as the first argument of the right side function.

For example, this command:

``` r
gapminder %>%
  filter(lifeExp > 81) %>% 
  arrange(desc(lifeExp))

… is equivalent to:

``` r
arrange(filter(gapminder, lifeExp > 81), desc(lifeExp))
```

The pipe operator can be read as “then” and makes the code a lot **more
readable** than when nesting functions into each other, and avoids the
creation of several intermediate objects. It is also easier to
troubleshoot as it makes it easy to execute the pipeline step by step.

From now on, we’ll use the pipe syntax as a default.

> Note that this material uses the `magrittr` pipe. The `magrittr`
> package is the one that introduced the pipe operator to the R world,
> and `dplyr` automatically imports this useful operator when it is
> loaded. However, the pipe being such a widespread and popular concept
> in programming and data science, it ended up making it into Base R
> (the “native” pipe) in 2021 with the release of R 4.1, using a
> different operator: `|>`. You can switch your pipe shortcut to the
> native pipe in
> `Tools > Global options > Code > Use native pipe operator`.

### 4. Create new variables with `mutate()`

Have a look at what the verb `mutate()` can do with `?mutate`.

Let’s see what the two following variables can be used for:

``` r
gapminder %>%
    select(gdpPercap, pop)
```

    # A tibble: 1,704 × 2
       gdpPercap      pop
           <dbl>    <dbl>
     1      779.  8425333
     2      821.  9240934
     3      853. 10267083
     4      836. 11537966
     5      740. 13079460
     6      786. 14880372
     7      978. 12881816
     8      852. 13867957
     9      649. 16317921
    10      635. 22227415
    # ℹ 1,694 more rows

How do you think we could combine them to add something new to our
dataset?

We can use `mutate()` to create a `gdp` variable that tells us the total gdp.

Name your new dataset `gap_gdp`. When finished, `dim(gap_gdp)` should
result in `1704 7`.

Hint: use the `*` operator within `mutate()` to multiply the `pop` by `gdpPercap`.

``` r
gap_gdp <- gapminder %>%
    mutate(gdp = gdpPercap * pop)
dim(gap_gdp)
```

    [1] 1704    7

``` r
head(gap_gdp)
```

    # A tibble: 6 × 7
      country      year      pop continent lifeExp gdpPercap          gdp
      <chr>       <int>    <dbl> <chr>       <dbl>     <dbl>        <dbl>
    1 Afghanistan  1952  8425333 Asia         28.8      779.  6567086330.
    2 Afghanistan  1957  9240934 Asia         30.3      821.  7585448670.
    3 Afghanistan  1962 10267083 Asia         32.0      853.  8758855797.
    4 Afghanistan  1967 11537966 Asia         34.0      836.  9648014150.
    5 Afghanistan  1972 13079460 Asia         36.1      740.  9678553274.
    6 Afghanistan  1977 14880372 Asia         38.4      786. 11697659231.

You can reuse a variable computed by ‘mutate()’ straight away. For
example, we also want a more readable version of our new variable, in
billion dollars:

``` r
gap_gdp <- gapminder %>%
    mutate(gdp = gdpPercap * pop,
           gdpBil = gdp / 1e9)
```

### 5. Collapse to a single value with `summarise()`

`summarise()` collapses many values down to a single summary. For
example, to find the mean life expectancy for the whole dataset:

``` r
gapminder %>%
  summarise(meanLE = mean(lifeExp))
```

    # A tibble: 1 × 1
      meanLE
       <dbl>
    1   59.5

However, a single-value summary is not particularly interesting.
`summarise()` becomes more powerful when used with `group_by()`.

### 6. Change the scope with `group_by()`

`group_by()` changes the scope of the following function(s) from
operating on the entire dataset to operating on it group-by-group.

See the effect of the grouping step:

``` r
gapminder %>%
    group_by(continent)
```

    # A tibble: 1,704 × 6
       country      year      pop continent lifeExp gdpPercap
       <chr>       <int>    <dbl> <chr>       <dbl>     <dbl>
     1 Afghanistan  1952  8425333 Asia         28.8      779.
     2 Afghanistan  1957  9240934 Asia         30.3      821.
     3 Afghanistan  1962 10267083 Asia         32.0      853.
     4 Afghanistan  1967 11537966 Asia         34.0      836.
     5 Afghanistan  1972 13079460 Asia         36.1      740.
     6 Afghanistan  1977 14880372 Asia         38.4      786.
     7 Afghanistan  1982 12881816 Asia         39.9      978.
     8 Afghanistan  1987 13867957 Asia         40.8      852.
     9 Afghanistan  1992 16317921 Asia         41.7      649.
    10 Afghanistan  1997 22227415 Asia         41.8      635.
    # ℹ 1,694 more rows

The data in the cells is the same, the size of the object is the same.
However, the dataframe was converted to a **tibble**, because a
dataframe is not capable of storing grouping information.

Using the `group_by()` function before summarising makes things more
interesting. Let’s re-run the previous command, with the intermediate
grouping step:

``` r
gapminder %>%
  group_by(continent) %>% 
  summarise(meanLE = mean(lifeExp))
```

    # A tibble: 5 × 2
      continent meanLE
      <chr>      <dbl>
    1 Africa      48.9
    2 Americas    64.7
    3 Asia        60.1
    4 Europe      71.9
    5 Oceania     74.3

We now have the summary computed for each continent.

Similarly, to find out the total population per continent in 2007, we
can do the following:

``` r
gapminder %>% 
    filter(year == 2007) %>%
    group_by(continent) %>%
    summarise(pop = sum(pop))
```

    # A tibble: 5 × 2
      continent        pop
      <chr>          <dbl>
    1 Africa     929539692
    2 Americas   898871184
    3 Asia      3811953827
    4 Europe     586098529
    5 Oceania     24549947

## More examples

Another example of a summary, with a the starwars data set that dplyr
provides:

Grouping by species, summarise the number of characters per species and
find the mean mass. Only for species groups with more than 1 character.

``` r
starwars %>%
  group_by(species) %>%
  summarise(
    n = n(), # this counts the number of rows in each group
    mass = mean(mass, na.rm = TRUE)
  ) %>%
  filter(n > 1) # the mean of a single value is not worth reporting
```

    # A tibble: 9 × 3
      species      n  mass
      <chr>    <int> <dbl>
    1 Droid        6  69.8
    2 Gungan       3  74  
    3 Human       35  81.3
    4 Kaminoan     2  88  
    5 Mirialan     2  53.1
    6 Twi'lek      2  55  
    7 Wookiee      2 124  
    8 Zabrak       2  80  
    9 <NA>         4  81  

An example of data manipulation and data visualisation in the same
command with gapminder:

Summarise the gapminder population data into total population per
continent per year and plot coloured by continent.

``` r
# increase in population per continent
library(ggplot2)
gapminder %>% 
  group_by(continent, year) %>% 
  summarise(pop = sum(pop)) %>% 
  ggplot(aes(x = year,
             y = pop,
             colour = continent)) +
  geom_line()
```

    `summarise()` has grouped output by 'continent'. You can override using the
    `.groups` argument.

And another example, using using our gapminder dataset:

Let’s say we want to calulate the variation (range) in life expectancy
per country and plot the top and bottom 10 countries?

``` r
gapminder %>% 
  group_by(country) %>% 
  summarise(maxLifeExp = max(lifeExp),
            minLifeExp = min(lifeExp)) %>% 
  mutate(dif = maxLifeExp - minLifeExp) %>%  # new col with difference betwen max/min lifeExp
  arrange(desc(dif)) %>%  # arrange by dif, descending order for the next step
  slice(1:10, (nrow(.)-10):nrow(.)) %>%  # slice top 10 rows and bottom 10 rows
  ggplot(aes(x = reorder(country, dif), y = dif)) +
  geom_col() +
  coord_flip() + # flip the x and y axis for a horizontal bar chart
  labs(x = "Country",
       y = "Difference in Life Expectancy") + # prettier labels for axes (which have been flipped) 
  annotate("segment", x = 11.5, xend = 21.5, y = 39, yend = 39, colour = "purple", size=1, alpha=0.6) +
  annotate("segment", x = 0.5, xend = 11, y = 39, yend = 39, colour = "green", size=1, alpha=0.6) +
    annotate("text", x = c(5, 16), y = c(40, 40), 
           label = c("Smallest 10", "Largest 10") ,
           color="black", size= 5 , angle=90) # add labels to colored lines
```

    Warning: Using `size` aesthetic for lines was deprecated in ggplot2 3.4.0.
    ℹ Please use `linewidth` instead.

## Close project

If you want to close RStudio, make sure you save your script first.

You can then close the window, and if your script contains all the steps
necessary for your data processing, it is safer to *not* save your
workspace at the prompt. It should only take a second te execute all the
commands stored in your script when you re-open your project.
<|MERGE_RESOLUTION|>--- conflicted
+++ resolved
@@ -1,9 +1,5 @@
 ---
-<<<<<<< HEAD
-title: "Data processing"
-=======
 title: "Preparing data for analysis"
->>>>>>> c64e7e2e
 ---
 
 ## What are we going to learn?
